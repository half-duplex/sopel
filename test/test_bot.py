--- conflicted
+++ resolved
@@ -18,13 +18,8 @@
 enable = coretasks
 """
 
-<<<<<<< HEAD
 MOCK_MODULE_CONTENT = """from __future__ import generator_stop
-import sopel.module
-=======
-MOCK_MODULE_CONTENT = """# coding=utf-8
 from sopel import plugin
->>>>>>> 481ec3b8
 
 
 @plugin.commands("do")
