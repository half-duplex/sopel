# coding=utf-8
"""
bot.py - Willie IRC Bot
Copyright 2008, Sean B. Palmer, inamidst.com
Copyright 2012, Edward Powell, http://embolalia.net
Copyright © 2012, Elad Alfassa <elad@fedoraproject.org>

Licensed under the Eiffel Forum License 2.

http://willie.dftba.net/
"""

import time
import imp
import os
import re
import sys
import socket
import threading

from datetime import datetime
from willie import tools
import irc
from db import WillieDB
from tools import (stderr, Nick, PriorityQueue, released,
                   get_command_regexp)
import module


class Willie(irc.Bot):
    NOLIMIT = module.NOLIMIT

    def __init__(self, config):
        irc.Bot.__init__(self, config.core)
        self.config = config
        """The ``Config`` for the current Willie instance."""
        self.doc = {}
        """
        A dictionary of command names to their docstring and example, if
        declared. The first item in a callable's commands list is used as the
        key in version *3.2* onward. Prior to *3.2*, the name of the function
        as declared in the source code was used.
        """
        self.stats = {}
        """
        A dictionary which maps a tuple of a function name and where it was
        used to the nuber of times it was used there.
        """
        self.times = {}
        """
        A dictionary mapping lower-case'd nicks to dictionaries which map
        funtion names to the time which they were last used by that nick.
        """
        self.acivity = {}

        self.server_capabilities = set()
        """A set containing the IRCv3 capabilities that the server supports.

        For servers that do not support IRCv3, this will be an empty set."""
        self.enabled_capabilities = set()
        """A set containing the IRCv3 capabilities that the bot has enabled."""
        self._cap_reqs = dict()
        """A dictionary of capability requests

        Maps the capability name to a tuple of the prefix ('-', '=', or ''),
        the name of the requesting module, and the function to call if the
        request is rejected."""

        self.privileges = dict()
        """A dictionary of channels to their users and privilege levels

        The value associated with each channel is a dictionary of Nicks to a
        bitwise integer value, determined by combining the appropriate constants
        from `module`."""

        self.db = WillieDB(config)
        if self.db.check_table('locales', ['name'], 'name'):
            self.settings = self.db.locales
            self.db.preferences = self.db.locales
        elif self.db.check_table('preferences', ['name'], 'name'):
            self.settings = self.db.preferences
        elif self.db.type is not None:
            self.db.add_table('preferences', ['name'], 'name')
            self.settings = self.db.preferences

        self.memory = tools.WillieMemory()
        """
        A thread-safe dict for storage of runtime data to be shared between
        modules. See `WillieMemory <#tools.Willie.WillieMemory>`_
        """

        self.scheduler = Willie.JobScheduler(self)
        self.scheduler.start()

        #Set up block lists
        #Default to empty
        if not self.config.core.nick_blocks:
            self.config.core.nick_blocks = []
        if not self.config.core.nick_blocks:
            self.config.core.host_blocks = []
        #Add nicks blocked under old scheme, if present
        if self.config.core.other_bots:
            nicks = self.config.core.get_list('nick_blocks')
            bots = self.config.core.get_list('other_bots')
            nicks.extend(bots)
            self.config.core.nick_blocks = nicks
            self.config.core.other_bots = False
            self.config.save()

        self.setup()

    class JobScheduler(threading.Thread):
        """Calls jobs assigned to it in steady intervals.

        JobScheduler is a thread that keeps track of Jobs and calls them
        every X seconds, where X is a property of the Job. It maintains jobs
        in a priority queue, where the next job to be called is always the
        first item. Thread safety is maintained with a mutex that is released
        during long operations, so methods add_job and clear_jobs can be
        safely called from the main thread.
        """
        min_reaction_time = 30.0  # seconds
        """How often should scheduler checks for changes in the job list."""

        def __init__(self, bot):
            """Requires bot as argument for logging."""
            threading.Thread.__init__(self)
            self.bot = bot
            self._jobs = PriorityQueue()
            # While PriorityQueue it self is thread safe, this mutex is needed
            # to stop old jobs being put into new queue after clearing the
            # queue.
            self._mutex = threading.Lock()
            # self.cleared is used for more fine grained locking.
            self._cleared = False

        def add_job(self, job):
            """Add a Job to the current job queue."""
            self._jobs.put(job)

        def clear_jobs(self):
            """Clear current Job queue and start fresh."""
            if self._jobs.empty():
                # Guards against getting stuck waiting for self._mutex when
                # thread is waiting for self._jobs to not be empty.
                return
            with self._mutex:
                self._cleared = True
                self._jobs = PriorityQueue()

        def run(self):
            """Run forever."""
            while True:
                try:
                    self._do_next_job()
                except Exception:
                    # Modules exceptions are caught earlier, so this is a bit
                    # more serious. Options are to either stop the main thread
                    # or continue this thread and hope that it won't happen
                    # again.
                    self.bot.error()
                    # Sleep a bit to guard against busy-looping and filling
                    # the log with useless error messages.
                    time.sleep(10.0)  # seconds

        def _do_next_job(self):
            """Wait until there is a job and do it."""
            with self._mutex:
                # Wait until the next job should be executed.
                # This has to be a loop, because signals stop time.sleep().
                while True:
                    job = self._jobs.peek()
                    difference = job.next_time - time.time()
                    duration = min(difference, self.min_reaction_time)
                    if duration <= 0:
                        break
                    with released(self._mutex):
                        time.sleep(duration)

                self._cleared = False
                job = self._jobs.get()
                with released(self._mutex):
                    if job.func.thread:
                        t = threading.Thread(
                            target=self._call, args=(job.func,)
                        )
                        t.start()
                    else:
                        self._call(job.func)
                    job.next()
                # If jobs were cleared during the call, don't put an old job
                # into the new job queue.
                if not self._cleared:
                    self._jobs.put(job)

        def _call(self, func):
            """Wrapper for collecting errors from modules."""
            # Willie.bot.call is way too specialized to be used instead.
            try:
                func(self.bot)
            except Exception:
                self.bot.error()

    class Job(object):
        """
        Job is a simple structure that hold information about
        when a function should be called next. They can be put in
        a priority queue, in which case the Job that should be
        executed next is returned.

        Calling the method next modifies the Job object for the
        next time it should be executed. Current time is used to
        decide when the job should be executed next so it should
        only be called right after the function was called.
        """

        max_catchup = 5
        """
        This governs how much the scheduling of jobs is allowed
        to get behind before they are simply thrown out to avoid
        calling the same function too many times at once.
        """

        def __init__(self, interval, func):
            """Initialize Job.

            Args:
                interval: number of seconds between calls to func
                func: function to be called
            """
            self.next_time = time.time() + interval
            self.interval = interval
            self.func = func

        def next(self):
            """Update self.next_time with the assumption func was just called.

            Returns: A modified job object.
            """
            last_time = self.next_time
            current_time = time.time()
            delta = last_time + self.interval - current_time

            if last_time > current_time + self.interval:
                # Clock appears to have moved backwards. Reset
                # the timer to avoid waiting for the clock to
                # catch up to whatever time it was previously.
                self.next_time = current_time + self.interval
            elif delta < 0 and abs(delta) > self.interval * self.max_catchup:
                # Execution of jobs is too far behind. Give up on
                # trying to catch up and reset the time, so that
                # will only be repeated a maximum of
                # self.max_catchup times.
                self.next_time = current_time - \
                    self.interval * self.max_catchup
            else:
                self.next_time = last_time + self.interval

            return self

        def __cmp__(self, other):
            """Compare Job objects according to attribute next_time."""
            return self.next_time - other.next_time

        def __str__(self):
            """Return a string representation of the Job object.

            Example result:
                <Job(2013-06-14 11:01:36.884000, 20s, <function upper at 0x02386BF0>)>
            """
            iso_time = str(datetime.fromtimestamp(self.next_time))
            return "<Job(%s, %ss, %s)>" % \
                (iso_time, self.interval, self.func)

        def __iter__(self):
            """This is an iterator. Never stops though."""
            return self

    def setup(self):
        stderr("\nWelcome to Willie. Loading modules...\n\n")
        self.callables = set()
        self.shutdown_methods = set()

        filenames = self.config.enumerate_modules()
        # Coretasks is special. No custom user coretasks.
        this_dir = os.path.dirname(os.path.abspath(__file__))
        filenames['coretasks'] = os.path.join(this_dir, 'coretasks.py')

        modules = []
        error_count = 0
        for name, filename in filenames.iteritems():
            try:
                module = imp.load_source(name, filename)
            except Exception, e:
                error_count = error_count + 1
                filename, lineno = tools.get_raising_file_and_line()
                rel_path = os.path.relpath(filename, os.path.dirname(__file__))
                raising_stmt = "%s:%d" % (rel_path, lineno)
                stderr("Error loading %s: %s (%s)" % (name, e, raising_stmt))
            else:
                try:
                    if hasattr(module, 'setup'):
                        module.setup(self)
                    self.register(vars(module))
                    modules.append(name)
                except Exception, e:
                    error_count = error_count + 1
                    filename, lineno = tools.get_raising_file_and_line()
                    rel_path = os.path.relpath(
                        filename, os.path.dirname(__file__)
                    )
                    raising_stmt = "%s:%d" % (rel_path, lineno)
                    stderr("Error in %s setup procedure: %s (%s)"
                           % (name, e, raising_stmt))

        if modules:
            stderr('\n\nRegistered %d modules,' % (len(modules) - 1))
            stderr('%d modules failed to load\n\n' % error_count)
        else:
            stderr("Warning: Couldn't find any modules")

        self.bind_commands()

    @staticmethod
    def is_callable(obj):
        """Return true if object is a willie callable.

        Object must be both be callable and have hashable. Furthermore, it must
        have either "commands", "rule" or "interval" as attributes to mark it
        as a willie callable.
        """
        if not callable(obj):
            # Check is to help distinguish between willie callables and objects
            # which just happen to have parameter commands or rule.
            return False
        if (hasattr(obj, 'commands') or
                hasattr(obj, 'rule') or
                hasattr(obj, 'interval')):
            return True
        return False

    @staticmethod
    def is_shutdown(obj):
        """Return true if object is a willie shutdown method.

        Object must be both be callable and named shutdown.
        """
        if (callable(obj) and
                hasattr(obj, "name")
                and obj.__name__ == 'shutdown'):
            return True
        return False

    def register(self, variables):
        """
        With the ``__dict__`` attribute from a Willie module, update or add the
        trigger commands and rules, to allow the function to be triggered, and
        shutdown methods, to allow the modules to be notified when willie is
        quitting.
        """
        for obj in variables.itervalues():
            if self.is_callable(obj):
                self.callables.add(obj)
            if self.is_shutdown(obj):
                self.shutdown_methods.add(obj)

    def unregister(self, variables):
        """Unregister all willie callables in variables, and their bindings.

        When unloading a module, this ensures that the unloaded modules will
        not get called and that the objects can be garbage collected. Objects
        that have not been registered are ignored.

        Args:
        variables -- A list of callable objects from a willie module.
        """

        def remove_func(func, commands):
            """Remove all traces of func from commands."""
            for func_list in commands.itervalues():
                if func in func_list:
                    func_list.remove(func)

        hostmask = "%s!%s@%s" % (self.nick, self.user, socket.gethostname())
        willie = self.WillieWrapper(self, irc.Origin(self, hostmask, [], {}))
        for obj in variables.itervalues():
            if obj in self.callables:
                self.callables.remove(obj)
                for commands in self.commands.itervalues():
                    remove_func(obj, commands)
            if obj in self.shutdown_methods:
                try:
                    obj(willie)
                except Exception as e:
                    stderr(
                        "Error calling shutdown method for module %s:%s" %
                        (obj.__module__, e)
                    )
                self.shutdown_methods.remove(obj)

    def bind_commands(self):
        self.commands = {'high': {}, 'medium': {}, 'low': {}}
        self.scheduler.clear_jobs()

        def bind(self, priority, regexp, func):
            # Function name is no longer used for anything, as far as I know,
            # but we're going to keep it around anyway.
            if not hasattr(func, 'name'):
                func.name = func.__name__

            def trim_docstring(doc):
                """Clean up a docstring"""
                if not doc:
                    return ''
                lines = doc.expandtabs().splitlines()
                indent = sys.maxint
                for line in lines[1:]:
                    stripped = line.lstrip()
                    if stripped:
                        indent = min(indent, len(line) - len(stripped))
                trimmed = [lines[0].strip()]
                if indent < sys.maxint:
                    for line in lines[1:]:
                        trimmed.append(line[indent:].rstrip())
                while trimmed and not trimmed[-1]:
                    trimmed.pop()
                while trimmed and not trimmed[0]:
                    trimmed.pop(0)
                return '\n'.join(trimmed)
            doc = trim_docstring(func.__doc__)

            # At least for now, only account for the first command listed.
<<<<<<< HEAD
            if doc and hasattr(func, 'commands') and func.commands[0]:
=======
            if hasattr(func, 'commands') and func.commands[0]:
                doc_string = func.__doc__ or ''
                example = None
>>>>>>> 2ea23058
                if hasattr(func, 'example'):
                    if isinstance(func.example, basestring):
                        # Support old modules that add the attribute directly.
                        example = func.example
                    else:
                        # The new format is a list of dicts.
                        example = func.example[0]["example"]
                    example = example.replace('$nickname', str(self.nick))
<<<<<<< HEAD
                else:
                    example = None
                self.doc[func.commands[0]] = (doc, example)
=======
                if doc_string or example:
                    self.doc[func.commands[0]] = (doc_string, example)
>>>>>>> 2ea23058
            self.commands[priority].setdefault(regexp, []).append(func)

        def sub(pattern, self=self):
            # These replacements have significant order
            pattern = pattern.replace(
                '$nickname', r'%s' %
                re.escape(self.nick)
            )
            return pattern.replace('$nick', r'%s[,:] +' % re.escape(self.nick))

        for func in self.callables:
            if not hasattr(func, 'unblockable'):
                func.unblockable = False

            if not hasattr(func, 'priority'):
                func.priority = 'medium'

            if not hasattr(func, 'thread'):
                func.thread = True

            if not hasattr(func, 'event'):
                func.event = 'PRIVMSG'
            else:
                func.event = func.event.upper()

            if not hasattr(func, 'rate'):
                if hasattr(func, 'commands'):
                    func.rate = 0
                else:
                    func.rate = 0

            if hasattr(func, 'rule'):
                rules = func.rule
                if isinstance(rules, basestring):
                    rules = [func.rule]

                if isinstance(rules, list):
                    for rule in rules:
                        pattern = sub(rule)
                        flags = re.IGNORECASE
                        if rule.find("\n") != -1:
                            flags |= re.VERBOSE
                        regexp = re.compile(pattern, flags)
                        bind(self, func.priority, regexp, func)

                elif isinstance(func.rule, tuple):
                    # 1) e.g. ('$nick', '(.*)')
                    if len(func.rule) == 2 and isinstance(func.rule[0], str):
                        prefix, pattern = func.rule
                        prefix = sub(prefix)
                        regexp = re.compile(prefix + pattern, re.I)
                        bind(self, func.priority, regexp, func)

                    # 2) e.g. (['p', 'q'], '(.*)')
                    elif len(func.rule) == 2 and \
                            isinstance(func.rule[0], list):
                        prefix = self.config.core.prefix
                        commands, pattern = func.rule
                        for command in commands:
                            command = r'(%s)\b(?: +(?:%s))?' % (
                                command, pattern
                            )
                            regexp = re.compile(prefix + command, re.I)
                            bind(self, func.priority, regexp, func)

                    # 3) e.g. ('$nick', ['p', 'q'], '(.*)')
                    elif len(func.rule) == 3:
                        prefix, commands, pattern = func.rule
                        prefix = sub(prefix)
                        for command in commands:
                            command = r'(%s) +' % command
                            regexp = re.compile(
                                prefix + command + pattern, re.I
                            )
                            bind(self, func.priority, regexp, func)

            if hasattr(func, 'commands'):
                for command in func.commands:
                    prefix = self.config.core.prefix
                    regexp = get_command_regexp(prefix, command)
                    bind(self, func.priority, regexp, func)

            if hasattr(func, 'interval'):
                for interval in func.interval:
                    job = Willie.Job(interval, func)
                    self.scheduler.add_job(job)

    class WillieWrapper(object):
        def __init__(self, willie, origin):
            self.bot = willie
            self.origin = origin

        def say(self, string, max_messages=1):
            self.bot.msg(self.origin.sender, string, max_messages)

        def reply(self, string):
            if isinstance(string, str):
                string = string.decode('utf8')
            self.bot.msg(
                self.origin.sender,
                u'%s: %s' % (self.origin.nick, string)
            )

        def action(self, string, recipient=None):
            if recipient is None:
                recipient = self.origin.sender
            self.bot.msg(recipient, '\001ACTION %s\001' % string)

        def __getattr__(self, attr):
            return getattr(self.bot, attr)

    class Trigger(unicode):
        def __new__(cls, text, origin, bytes, match, event, args, self):
            s = unicode.__new__(cls, text)
            s.sender = origin.sender
            """
            The channel (or nick, in a private message) from which the
            message was sent.
            """
            s.hostmask = origin.hostmask
            """
            Hostmask of the person who sent the message in the form
            <nick>!<user>@<host>
            """
            s.user = origin.user
            """Local username of the person who sent the message"""
            s.nick = origin.nick
            """The ``Nick`` of the person who sent the message."""
            s.event = event
            """
            The IRC event (e.g. ``PRIVMSG`` or ``MODE``) which triggered the
            message."""
            s.bytes = bytes
            """
            The text which triggered the message. Equivalent to
            ``Trigger.group(0)``.
            """
            s.match = match
            """
            The regular expression ``MatchObject_`` for the triggering line.
            .. _MatchObject: http://docs.python.org/library/re.html#match-objects
            """
            s.group = match.group
            """The ``group`` function of the ``match`` attribute.

            See Python ``re_`` documentation for details."""
            s.groups = match.groups
            """The ``groups`` function of the ``match`` attribute.

            See Python ``re_`` documentation for details."""
            s.args = args
            """
            A tuple containing each of the arguments to an event. These are the
            strings passed between the event name and the colon. For example,
            setting ``mode -m`` on the channel ``#example``, args would be
            ``('#example', '-m')``
            """
            s.tags = origin.tags
            """A map of the IRCv3 message tags on the message.

            If the message had no tags, or the server does not support IRCv3
            message tags, this will be an empty dict."""
            if len(self.config.core.get_list('admins')) > 0:
                s.admin = (origin.nick in
                           [Nick(n) for n in
                            self.config.core.get_list('admins')])
            else:
                s.admin = False

            """
            True if the nick which triggered the command is in Willie's admin
            list as defined in the config file.
            """

            # Support specifying admins by hostnames
            if not s.admin and len(self.config.core.get_list('admins')) > 0:
                for each_admin in self.config.core.get_list('admins'):
                    re_admin = re.compile(each_admin)
                    if re_admin.findall(origin.host):
                        s.admin = True
                    elif '@' in each_admin:
                        temp = each_admin.split('@')
                        re_host = re.compile(temp[1])
                        if re_host.findall(origin.host):
                            s.admin = True

            if not self.config.core.owner:
                s.owner = False
            elif '@' in self.config.core.owner:
                s.owner = origin.nick + '@' + \
                    origin.host == self.config.core.owner
            else:
                s.owner = (origin.nick == Nick(self.config.core.owner))

            # Bot owner inherits all the admin rights, therefore is considered
            # admin
            s.admin = s.admin or s.owner

            s.host = origin.host
            if s.sender is not s.nick:  # no ops in PM
                s.ops = self.ops.get(s.sender, [])
                """
                List of channel operators in the channel the message was
                recived in
                """
                s.halfplus = self.halfplus.get(s.sender, [])
                """
                List of channel half-operators in the channel the message was
                recived in
                """
                s.isop = (s.nick in s.ops or
                          s.nick in s.halfplus)
                """True if the user is half-op or an op"""
                s.voices = self.voices.get(s.sender, [])
                """
                List of channel operators in the channel the message was
                recived in
                """
                s.isvoice = (s.nick in s.ops or
                             s.nick in s.halfplus or
                             s.nick in s.voices)
                """True if the user is voiced, has op, or has half-op"""
            else:
                s.isop = False
                s.isvoice = False
                s.ops = []
                s.halfplus = []
                s.voices = []
            return s

    def call(self, func, origin, willie, trigger):
        nick = trigger.nick
        if nick not in self.times:
            self.times[nick] = dict()

        if not trigger.admin and \
                not func.unblockable and \
                func in self.times[nick]:
            timediff = time.time() - self.times[nick][func]
            if timediff < func.rate:
                self.times[nick][func] = time.time()
                self.debug(
                    __file__,
                    "%s prevented from using %s in %s: %d < %d" % (
                        trigger.nick, func.__name__, trigger.sender,
                        timediff, func.rate
                    ),
                    "verbose"
                )
                return

        try:
            exit_code = func(willie, trigger)
        except Exception:
            exit_code = None
            self.error(origin, trigger)

        if exit_code != module.NOLIMIT:
            self.times[nick][func] = time.time()

    def limit(self, origin, func):
        if origin.sender and origin.sender.startswith('#'):
            if self.config.has_section('limit'):
                limits = self.config.limit.get(origin.sender)
                if limits and (func.__module__ not in limits):
                    return True
        return False

    def dispatch(self, origin, text, args):
        event, args = args[0], args[1:]

        wrapper = self.WillieWrapper(self, origin)

        if self.config.core.nick_blocks or self.config.core.host_blocks:
            nick_blocked = self._nick_blocked(origin.nick)
            host_blocked = self._host_blocked(origin.host)
        else:
            nick_blocked = host_blocked = None

        list_of_blocked_functions = []
        for priority in ('high', 'medium', 'low'):
            items = self.commands[priority].items()

            for regexp, funcs in items:
                match = regexp.match(text)
                if not match:
                    continue
                trigger = self.Trigger(
                    text, origin, text, match, event, args, self
                )

                for func in funcs:
                    if (not trigger.admin and
                            not func.unblockable and
                            (nick_blocked or host_blocked)):
                        function_name = "%s.%s" % (
                            func.__module__, func.__name__
                        )
                        list_of_blocked_functions.append(function_name)
                        continue

                    if event != func.event:
                        continue
                    if self.limit(origin, func):
                        continue
                    if func.thread:
                        targs = (func, origin, wrapper, trigger)
                        t = threading.Thread(target=self.call, args=targs)
                        t.start()
                    else:
                        self.call(func, origin, wrapper, trigger)

        if list_of_blocked_functions:
            if nick_blocked and host_blocked:
                block_type = 'both'
            elif nick_blocked:
                block_type = 'nick'
            else:
                block_type = 'host'
            self.debug(
                __file__,
                "[%s]%s prevented from using %s." % (
                    block_type,
                    origin.nick,
                    ', '.join(list_of_blocked_functions)
                ),
                "verbose"
            )

    def _host_blocked(self, host):
        bad_masks = self.config.core.get_list('host_blocks')
        for bad_mask in bad_masks:
            bad_mask = bad_mask.strip()
            if not bad_mask:
                continue
            if (re.match(bad_mask + '$', host, re.IGNORECASE) or
                    bad_mask == host):
                return True
        return False

    def _nick_blocked(self, nick):
        bad_nicks = self.config.core.get_list('nick_blocks')
        for bad_nick in bad_nicks:
            bad_nick = bad_nick.strip()
            if not bad_nick:
                continue
            if (re.match(bad_nick + '$', nick, re.IGNORECASE) or
                    Nick(bad_nick) == nick):
                return True
        return False

    def debug(self, tag, text, level):
        """Sends an error to Willie's configured ``debug_target``.

        Args:
            tag - What the msg will be tagged as. It is recommended to pass
                __file__ as the tag. If the file exists, a relative path is
                used as the file. Otherwise the tag is used as it is.

            text - Body of the message.

            level - Either verbose, warning or always. Configuration option
                config.verbose which levels are ignored.

        Returns: True if message was sent.
        """
        if not self.config.core.verbose:
            self.config.core.verbose = 'warning'
        if not self.config.core.debug_target:
            self.config.core.debug_target = 'stdio'
        debug_target = self.config.core.debug_target
        verbosity = self.config.core.verbose

        if os.path.exists(tag):
            tag = os.path.relpath(tag, os.path.dirname(__file__))
        debug_msg = "[%s] %s" % (tag, text)

        output_on = {
            'verbose': ['verbose'],
            'warning': ['verbose', 'warning'],
            'always': ['verbose', 'warning', 'always'],
        }
        if level in output_on and verbosity in output_on[level]:
            if debug_target == 'stdio':
                print debug_msg
            else:
                self.msg(debug_target, debug_msg)
            return True
        else:
            return False

    def _shutdown(self):
        stderr(
            'Calling shutdown for %d modules.' % (len(self.shutdown_methods),)
        )

        hostmask = "%s!%s@%s" % (self.nick, self.user, socket.gethostname())
        willie = self.WillieWrapper(self, irc.Origin(self, hostmask, [], {}))
        for shutdown_method in self.shutdown_methods:
            try:
                stderr(
                    "calling %s.%s" % (
                        shutdown_method.__module__, shutdown_method.__name__,
                    )
                )
                shutdown_method(willie)
            except Exception as e:
                stderr(
                    "Error calling shutdown method for module %s:%s" % (
                        shutdown_method.__module__, e
                    )
                )

    def cap_req(self, module_name, capability, failure_callback):
        """Tell Willie to request a capability when it starts.

        By prefixing the capability with `-`, it will be ensured that the
        capability is not enabled. Simmilarly, by prefixing the capability with
        `=`, it will be ensured that the capability is enabled. Requiring and
        disabling is "first come, first served"; if one module requires a
        capability, and another prohibits it, this function will raise an
        exception in whichever module loads second. An exception will also be
        raised if the module is being loaded after the bot has already started,
        and the request would change the set of enabled capabilities.

        If the capability is not prefixed, and no other module prohibits it, it
        will be requested.  Otherwise, it will not be requested. Since
        capability requests that are not mandatory may be rejected by the
        server, as well as by other modules, a module which makes such a
        request should account for that possibility.

        The actual capability request to the server is handled after the
        completion of this function. In the event that the server denies a
        request, the `failure_callback` function will be called, if provided.
        The arguments will be a `Willie` object, and the capability which was
        rejected. This can be used to disable callables which rely on the
        capability."""
        #TODO raise better exceptions
        cap = capability[1:]
        prefix = capability[0]

        if prefix == '-':
            if self.connection_registered and cap in self.enabled_capabilities:
                raise Exception('Can not change capabilities after server '
                                'connection has been completed.')
            entry = self._cap_reqs.get(cap, [])
            if any((ent[0] != '-' for ent in entry)):
                raise Exception('Capability conflict')
            entry.append((prefix, module_name, failure_callback))
            self._cap_reqs[cap] = entry
        else:
            if prefix != '=':
                cap = capability
                prefix = ''
            if self.connection_registered and (cap not in
                                               self.enabled_capabilities):
                raise Exception('Can not change capabilities after server '
                                'connection has been completed.')
            entry = self._cap_reqs.get(cap, [])
            if any((ent[0] == '-' for ent in entry)):
                raise Exception('Capability conflict')
            entry.append((prefix, module_name, failure_callback))
            self._cap_reqs[cap] = entry

if __name__ == '__main__':
    print __doc__<|MERGE_RESOLUTION|>--- conflicted
+++ resolved
@@ -430,13 +430,8 @@
             doc = trim_docstring(func.__doc__)
 
             # At least for now, only account for the first command listed.
-<<<<<<< HEAD
-            if doc and hasattr(func, 'commands') and func.commands[0]:
-=======
             if hasattr(func, 'commands') and func.commands[0]:
-                doc_string = func.__doc__ or ''
                 example = None
->>>>>>> 2ea23058
                 if hasattr(func, 'example'):
                     if isinstance(func.example, basestring):
                         # Support old modules that add the attribute directly.
@@ -445,14 +440,8 @@
                         # The new format is a list of dicts.
                         example = func.example[0]["example"]
                     example = example.replace('$nickname', str(self.nick))
-<<<<<<< HEAD
-                else:
-                    example = None
-                self.doc[func.commands[0]] = (doc, example)
-=======
-                if doc_string or example:
-                    self.doc[func.commands[0]] = (doc_string, example)
->>>>>>> 2ea23058
+                if doc or example:
+                    self.doc[func.commands[0]] = (doc, example)
             self.commands[priority].setdefault(regexp, []).append(func)
 
         def sub(pattern, self=self):
